# 🚀 Gorev

<div align="center">

<<<<<<< HEAD
**Last Updated:** October 6, 2025 | **Version:** v0.17.0
=======
> ⚠️ **WARNING: HEAVY DEVELOPMENT** ⚠️
>
> This project is currently under **active development**. Breaking changes, API modifications, and feature updates may occur frequently. Use with caution in production environments.
>
> **Last Updated:** November 28, 2025 | **Version:** v0.17.0


>>>>>>> 1f1a9983

[🇺🇸 English](README.md) | [🇹🇷 Türkçe](README.tr.md)

> 🎉 **NEW in v0.17.0**: MCP tool parameter transformation fixes + 100% test success! [See What's New](#-whats-new-in-v0163)

![Go Version](https://img.shields.io/badge/Go-1.23+-00ADD8?style=flat-square&logo=go)
![MCP](https://img.shields.io/badge/MCP-Compatible-4A154B?style=flat-square&logo=anthropic)
![License](https://img.shields.io/badge/License-MIT-green?style=flat-square)
![Test Coverage](https://img.shields.io/badge/Coverage-75%25-yellow?style=flat-square)
![Platform](https://img.shields.io/badge/Platform-Linux%20|%20macOS%20|%20Windows-blue?style=flat-square)

**Modern task management system with Turkish support, designed for MCP-compatible AI assistants (Claude, VS Code, Windsurf, Cursor)**

[Features](#-features) • [Installation](#-installation) • [Usage](#-usage) • [Documentation](#-documentation) • [Contributing](#-contributing)

</div>

## 🎯 What is Gorev

Gorev is a powerful **Model Context Protocol (MCP)** server written in Go that provides task management capabilities to all MCP-compatible AI editors (Claude Desktop, VS Code, Windsurf, Cursor, Zed, etc.). It combines project management, task tracking, and organization needs with the power of AI assistants to boost your productivity.

### 🏗️ Three-Module Architecture

1. **gorev-mcpserver** - MCP server written in Go (core component)
   - Embedded Web UI 🌐 - React interface embedded in binary (NEW! v0.16.0)
   - REST API server (Fiber framework)
   - MCP protocol support
2. **gorev-vscode** - VS Code extension (optional visual interface)
3. **gorev-web** - React + TypeScript source code (development)

Thanks to the MCP protocol, you can connect to the server from any MCP-compatible editor. The **daemon automatically starts** on first MCP connection, and the Web UI becomes available at http://localhost:5082. The VS Code extension provides a rich IDE-integrated experience with automatic daemon management.

### 🔌 Daemon Architecture (v0.16.0+)

Gorev runs as a **background daemon process**, providing these key benefits:

**Core Features:**

- **Single Instance Management**: Lock file (`~/.gorev-daemon/.lock`) prevents port conflicts
- **Multi-Client Support**: Multiple MCP clients (Claude, VS Code, Windsurf, Cursor) can connect simultaneously
- **Auto-Start**: VS Code extension automatically detects and starts daemon (v0.16.2+)
- **Health Monitoring**: Real-time status via `/api/health` endpoint
- **WebSocket Support**: Real-time task update events (experimental)

**Quick Start:**

```bash
# Start daemon in background
gorev daemon --detach

# Check daemon status
curl http://localhost:5082/api/health

# Web UI automatically available
open http://localhost:5082
```

#### Architecture Diagram

```mermaid
graph TB
    subgraph "External Clients"
        Claude[Claude Desktop/Code]
        VSCode[VS Code Extension]
        Cursor[Cursor IDE]
        Windsurf[Windsurf]
    end

    subgraph "Gorev Daemon (Port 5082)"
        Lock[Lock File<br/>~/.gorev-daemon/.lock]

        subgraph "Protocol Layers"
            MCP[MCP Proxy<br/>stdio]
            REST[REST API<br/>Fiber - 23 endpoints]
            WS[WebSocket<br/>Real-time events]
        end

        Handler[MCP Handlers<br/>24 Unified Tools]

        subgraph "Storage"
            DB[(SQLite DB<br/>.gorev/gorev.db)]
        end

        WebUI[Embedded Web UI<br/>React + TypeScript]
    end

    Claude -->|MCP/stdio| MCP
    VSCode -->|REST/HTTP| REST
    Cursor -->|MCP/stdio| MCP
    Windsurf -->|MCP/stdio| MCP

    MCP --> Handler
    REST --> Handler
    WS -.->|broadcasts| VSCode

    Handler --> DB

    REST --> WebUI

    Lock -.->|manages| MCP
    Lock -.->|manages| REST

    style Claude fill:#f9f,stroke:#333
    style VSCode fill:#9cf,stroke:#333
    style Cursor fill:#fc9,stroke:#333
    style Windsurf fill:#9fc,stroke:#333
    style Handler fill:#ff9,stroke:#333
    style DB fill:#9f9,stroke:#333
```

**Architecture Components:**

- **Lock File**: `~/.gorev-daemon/.lock` contains PID, port, version, and daemon URL
- **REST API Server**: 23 endpoints for VS Code extension (Fiber framework)
- **MCP Proxy**: Forwards stdio MCP protocol requests to internal handlers
- **WebSocket Server**: Real-time event broadcasting for task updates
- **Workspace Manager**: Multi-workspace support with SHA256-based IDs

**VS Code Integration:**
The extension automatically manages the daemon lifecycle:

1. On activation, checks if daemon is running (reads lock file)
2. Starts daemon if not running
3. Connects to REST API for all operations
4. Optionally shuts down daemon on deactivation (if extension started it)

See [Daemon Architecture Documentation](docs/architecture/daemon-architecture.md) for detailed technical specifications.

## 🎉 What's New in v0.17.0

### 🔧 MCP Tool Parameter Transformation Fixes (October 6, 2025)

**gorev_bulk** - All 3 operations now fully functional:

- **`update` operation**: Properly transforms `{ids: [], data: {}}` → `{updates: [{id, ...fields}]}`
- **`transition` operation**: Accepts both `status` and `yeni_durum` parameter names for flexibility
- **`tag` operation**: Accepts both `operation` and `tag_operation` parameter names
- **Test result**: 100% success rate (5/5 operations passed in production)

**gorev_guncelle** - Extended to support multiple field updates:

- Can update `status` (status), `priority` (priority), or both simultaneously
- At least one parameter required for validation
- Backward compatible with existing code

**gorev_search (advanced mode)** - Smart query parsing added:

- **Example**: `"durum:devam_ediyor oncelik:yuksek tags:frontend"`
- Automatically extracts filters from natural language queries
- Multi-filter support with space-separated key:value pairs
- Works seamlessly with existing filter parameters

**VS Code Tree View** - Dependency indicators now visible:

- 🔒 (blocked), 🔓 (unblocked), 🔗 (dependents) icons display correctly
- Fixed JSON serialization issue (removed `omitempty` from dependency counters)
- All dependency relationships now visible in tree structure

**Validation**: 100% success rate confirmed by Kilocode AI comprehensive test report

---

### 🐛 Previous Updates (v0.16.2 - October 5, 2025)

- **NPM Binary Update Fix**: Fixed critical bug where NPM package upgrades preserved old binaries
  - Users upgrading from v0.16.1 or earlier were stuck on v0.15.24 (September 2025)
  - Package size reduced from 78.4 MB to 6.9 KB (binaries now always downloaded from GitHub)
  - All users now get latest features (REST API, Web UI, VS Code auto-start)
- **VS Code Auto-Start**: Extension now automatically detects and starts daemon
  - No manual commands required - daemon auto-starts via lock file detection
  - Checks if daemon is running (~/.gorev-daemon/.lock), starts if needed
  - Proper database path configuration (workspace/.gorev/gorev.db)
  - Shared daemon across all MCP clients (Claude, Cursor, Windsurf)

### 🌐 Embedded Web UI (v0.16.0)

- **Zero-Configuration**: Modern React interface built into Go binary
- **Instant Access**: Automatically available at http://localhost:5082
- **Full Features**: Tasks, projects, templates, subtasks, and dependencies
- **Language Sync**: Turkish/English switcher synchronized with MCP server
- **No Separate Installation**: Just run `npx @mehmetsenol/gorev-mcp-server serve` and you're ready!

### 🗂️ Multi-Workspace Support (v0.16.0)

- **Isolated Workspaces**: Each project folder gets its own task database
- **Workspace Switcher**: Seamlessly switch between workspaces in Web UI
- **Auto-Detection**: Automatically detects `.gorev/` directory in current folder
- **SHA256 IDs**: Secure workspace identification
- **VS Code Integration**: Extension auto-registers workspace on activation

### 🔌 REST API Migration

- **23 Endpoints**: Complete Fiber-based REST API
- **VS Code Extension**: Migrated from MCP to REST API for better performance
- **Type-Safe**: 100% TypeScript with zero parsing errors
- **Faster**: Direct HTTP calls vs. stdio + markdown parsing
- **Backward Compatible**: MCP protocol still fully supported

### 🏷️ Template Aliases

- **Quick Commands**: Use `bug`, `feature`, `research` instead of template IDs
- **Consistency**: Same aliases across all workspaces
- **No More UUID Hunting**: Human-readable template identifiers
- **Documentation**: Full guide at [MCP Config Examples](docs/guides/mcp-config-examples.md)

### 📦 NPM Package

- **Package Name**: `@mehmetsenol/gorev-mcp-server`
- **Global Install**: `npm install -g @mehmetsenol/gorev-mcp-server`
- **NPX Ready**: `npx @mehmetsenol/gorev-mcp-server serve` for instant use
- **Cross-Platform**: Works on Windows, macOS, and Linux

## ✨ Features

### 📝 Task Management

- **Smart task creation** - Using natural language commands
- **Markdown support** - Rich description formatting
- **Status management** - Pending → In Progress → Completed
- **Priority levels** - Low, Medium, High
- **Flexible editing** - Update all task properties

### 📁 Project Organization

- **Hierarchical structure** - Task grouping under projects
- **Active project system** - Quick operations with default project
- **Project-based reporting** - Detailed statistics
- **Multi-project support** - Unlimited project creation

### 🔗 Advanced Features

- **📅 Due date tracking** - Deadline management and urgent task filtering
- **🏷️ Tagging system** - Multi-tag categorization
- **🔄 Task dependencies** - Inter-task automation
- **📋 Ready-made templates** - Bug reports, feature requests, and more
- **🔍 Advanced filtering** - Status, tag, date-based queries
- **🌳 Subtask hierarchy** - Unlimited depth task tree structure
- **📊 Progress tracking** - Subtask completion percentage in parent tasks
- **📁 File System Watcher** - Monitor file changes and automatic task status transitions
- **🔔 Automatic Status Updates** - "pending" → "in_progress" automation on file changes
- **⚙️ Configuration Management** - Customizable ignore patterns and watch rules

### 🤖 AI Integration

- **Natural language processing** - Task management by talking to AI assistants
- **Multi-editor support** - Claude, VS Code, Windsurf, Cursor, Zed
- **Contextual understanding** - Smart command interpretation
- **MCP standard** - Compatible with all MCP-compatible tools

### 🎨 VS Code Extension Features (Optional)

- **Bilingual Support** - Turkish and English interface (v0.5.0+) 🌍
- **TreeView Panels** - Task, project, and template lists
- **Visual Interface** - Click-and-use experience
- **Status Bar** - Real-time status information
- **Command Palette** - Quick access (Ctrl+Shift+G)
- **Color Coding** - Priority-based visual distinction
- **Context Menus** - Right-click operations
- **Automatic Language Detection** - UI language based on VS Code language setting
- **[Download from Marketplace](https://marketplace.visualstudio.com/items?itemName=mehmetsenol.gorev-vscode)** 🚀

### 🌐 Web UI Features (NEW! v0.16.0)

- **Modern Browser Interface** - No IDE required, works in any browser
- **Task Cards** - Rich task visualization with metadata
- **Subtask Hierarchy** - Expandable/collapsible nested tasks
- **Dependency Badges** - Visual indicators for task dependencies
- **Project Organization** - Sidebar navigation with task counts
- **Template-Based Creation** - Wizard for creating structured tasks
- **Real-time Updates** - React Query for automatic synchronization
- **Responsive Design** - Works on desktop and mobile devices
- **🌍 Language Switcher** - Toggle between Turkish/English, synchronized with MCP server
- **Quick Actions** - Edit, delete, and status updates
- **REST API Backend** - Fiber-based high-performance API server
- **🚀 No Installation Required**: Automatically active with `npx @mehmetsenol/gorev-mcp-server serve`!
- **Embedded UI**: Bundled in Go binary, no separate setup needed
- **Access**: http://localhost:5082 (default port)

## 📦 Installation

### 🚀 NPM Quick Setup (Recommended!)

> ⚠️ **Windows Users**: NPM requires Node.js installation. [Download Node.js](https://nodejs.org/) and restart your system after installation.

#### Global Installation

```bash
npm install -g @mehmetsenol/gorev-mcp-server
```

Or use directly with NPX (no installation required):

```bash
npx @mehmetsenol/gorev-mcp-server serve
```

#### MCP Client Configuration

**For Claude Desktop:**

```json
// Windows: %APPDATA%/Claude/claude_desktop_config.json
// macOS: ~/Library/Application Support/Claude/claude_desktop_config.json
// Linux: ~/.config/Claude/claude_desktop_config.json
{
  "mcpServers": {
    "gorev": {
      "command": "npx",
      "args": [
        "-y",
        "@mehmetsenol/gorev-mcp-server@latest"
      ],
      "env": {
        "GOREV_LANG": "en"
      }
    }
  }
}
// Note: Daemon auto-starts on first connection. No manual setup required!
```

**For Kilo Code (VS Code Extension):**

```json
// .kilocode/mcp.json (workspace root)
{
  "mcpServers": {
    "gorev": {
      "command": "npx",
      "args": [
        "-y",
        "@mehmetsenol/gorev-mcp-server@latest"
      ],
      "env": {
        "GOREV_LANG": "en"
      }
    }
  }
}
```

**For Cursor:**

```json
// .cursor/mcp.json (workspace root)
{
  "mcpServers": {
    "gorev": {
      "command": "npx",
      "args": [
        "-y",
        "@mehmetsenol/gorev-mcp-server@latest"
      ],
      "env": {
        "GOREV_LANG": "en"
      }
    }
  }
}
```

> 📚 **More Examples**: [MCP Configuration Guide](docs/guides/mcp-config-examples.md)

#### 🔧 Windows NPX Troubleshooting

If you get `ENOENT: spawn npx` error:

1. **Check if Node.js is installed:**

   ```cmd
   node --version
   npm --version
   npx --version
   ```

2. **Install Node.js:**
   - Download LTS version from [Node.js website](https://nodejs.org/)
   - Check "Add to PATH" option during installation
   - Restart your computer after installation

3. **Install NPX separately (if needed):**

   ```cmd
   npm install -g npx
   ```

4. **Check PATH:**

   ```cmd
   echo %PATH%
   ```

   Should include Node.js paths (`C:\Program Files\nodejs\`).

**For Cursor:**

```json
{
  "mcpServers": {
    "gorev": {
      "command": "npx",
      "args": [
        "@mehmetsenol/gorev-mcp-server@latest"
      ]
    }
  }
}
```

### 🔧 Traditional Installation (Automatic)

```bash
# Linux/macOS
curl -fsSL https://raw.githubusercontent.com/msenol/Gorev/main/install.sh | bash

# Specific version
curl -fsSL https://raw.githubusercontent.com/msenol/Gorev/main/install.sh | VERSION=v0.11.0 bash
```

### 🪟 Windows

```powershell
# PowerShell (no admin rights required)
irm https://raw.githubusercontent.com/msenol/Gorev/main/install.ps1 | iex

# Or for specific version:
$env:VERSION="v0.11.0"; irm https://raw.githubusercontent.com/msenol/Gorev/main/install.ps1 | iex
```

### 💻 VS Code Extension (Optional)

**Option 1: Gorev VS Code Extension (Recommended)**

Install from [VS Code Marketplace](https://marketplace.visualstudio.com/items?itemName=mehmetsenol.gorev-vscode)

```bash
code --install-extension mehmetsenol.gorev-vscode
```

## 🎮 Usage

### AI Assistant Example Commands

```
"Create a new task: Write API documentation"
"List urgent tasks"
"Show tasks tagged with bug"
"Set Mobile App v2 project as active"
"Create new project for sprint planning"
"Mark task #5 as completed"
"Create new task from feature request template"
"Start watching project files"
"Enable automatic status transitions on file changes"
"Show watch list"
"Add git ignore rules to file watcher"
```

> 💡 **Tip**: These commands work with Claude, VS Code Copilot, Windsurf AI, Cursor, and other MCP-compatible AI assistants.

### CLI Commands

```bash
# Daemon management (recommended)
gorev daemon --detach        # Start daemon in background
gorev daemon-status          # Check daemon status
gorev daemon-stop            # Stop running daemon

# Development/testing (foreground mode)
gorev serve                  # Normal mode
gorev serve --debug          # Debug mode
gorev serve --port 8080      # Different port

# Task operations
gorev task list              # List tasks
gorev task create            # Create new task
gorev task show <id>         # Task details

# Project operations
gorev project list           # List projects
gorev project create         # Create new project

# Other
gorev version                # Version info
gorev help                 # Help
```

## 📚 Documentation

For detailed documentation, see the [docs/](docs/) folder:

### Getting Started

- 🚀 [Quick Start Guide](docs/guides/getting-started/quick-start.md) - Get up and running in 10 minutes
- 📦 [Installation Guide](docs/guides/getting-started/installation.md) - Platform-specific installation instructions
- 🆘 [Troubleshooting Guide](docs/guides/getting-started/troubleshooting.md) - Common issues and solutions
- 🔄 [Migration Guide (v0.15→v0.16)](docs/migration/v0.15-to-v0.16.md) - Upgrade from v0.15

### Features

- 🌐 [Web UI Guide](docs/guides/features/web-ui.md) - Embedded React interface documentation
- 🗂️ [Multi-Workspace Support](docs/guides/features/multi-workspace.md) - Managing multiple projects
- 📋 [Template System](docs/guides/features/template-system.md) - Structured task creation
- 🤖 [AI Context Management](docs/guides/features/ai-context-management.md) - AI assistant integration

### Reference

- 🛠️ [MCP Tools Reference](docs/api/MCP_TOOLS_REFERENCE.md) - Complete reference for 24 optimized MCP tools (unified from 45)
- 🔧 [MCP Configuration Examples](docs/guides/mcp-config-examples.md) - IDE setup guides
- 📖 [Usage Guide](docs/guides/user/usage.md) - Detailed usage examples
- 🎨 [VS Code Extension](docs/guides/user/vscode-extension.md) - Extension documentation

### Development

- 🏗️ [System Architecture](docs/architecture/architecture-v2.md) - Technical details
- 💻 [Contributing Guide](docs/development/contributing.md) - How to contribute
- 🗺️ [Roadmap](ROADMAP.md) - Development roadmap and future plans
- 📚 [Development History](docs/development/TASKS.md) - Complete project history

### AI Assistant Documentation

- 🌍 [CLAUDE.en.md](CLAUDE.en.md) - English AI assistant guidance
- 🤖 [CLAUDE.md](CLAUDE.md) - Turkish AI assistant guidance
- 📋 [MCP Tools Reference](docs/api/MCP_TOOLS_REFERENCE.md) - Detailed MCP tool documentation
- 📚 [Development History](docs/development/TASKS.md) - Complete project history

## 🏗 Architecture

### Project Structure

```
gorev/
├── gorev-mcpserver/        # MCP Server (Go)
│   ├── cmd/gorev/         # CLI and server entry point
│   ├── internal/
│   │   ├── mcp/           # MCP protocol layer
│   │   └── gorev/        # Business logic
│   └── test/              # Integration tests
├── gorev-vscode/           # VS Code Extension (TypeScript)
│   ├── src/
│   │   ├── commands/      # VS Code commands
│   │   ├── providers/     # TreeView providers
│   │   └── mcp/           # MCP client
│   └── package.json       # Extension manifest
└── docs/                   # Project documentation
```

## 🧪 Development

### Requirements

- Go 1.23+
- Make (optional)
- golangci-lint (for code quality)

### Commands

```bash
# Download dependencies
make deps

# Run tests (90%+ overall coverage)
make test

# Coverage report
make test-coverage

# Lint check
make lint

# Build (all platforms)
make build-all

# Docker image
make docker-build
```

## 📊 Project Status

- **Version**: v0.17.0 🚀
- **Test Coverage**: 75%+ (Comprehensive test coverage with ongoing improvements)
- **Go Version**: 1.23+
- **MCP SDK**: mark3labs/mcp-go v0.6.0
- **Database**: SQLite (embedded)
- **Security**: Production-ready audit compliant
- **Thread Safety**: 100% race condition free

## 🤝 Community

- 📦 [GitHub Releases](https://github.com/msenol/gorev/releases)
- 🐛 [Issue Tracker](https://github.com/msenol/gorev/issues)
- 💬 [Discussions](https://github.com/msenol/gorev/discussions)
- 📖 [Wiki](https://github.com/msenol/gorev/wiki)

## 📄 License

This project is licensed under the [MIT License](LICENSE).

## 🚨 Breaking Change: Template Requirement

**Starting from v0.10.0**, the `gorev_olustur` tool has been removed. All task creation must now use the template system for better structure and consistency.

### Migration Guide

**Before (v0.9.x and earlier):**

```
Create a new task: Fix login bug
```

**After (v0.10.0+):**

```
Use bug-report template to create: Fix login bug
```

Available templates:

- `bug-report` - Bug reports and fixes
- `feature` - New features and enhancements  
- `task` - General tasks and activities
- `meeting` - Meeting planning and notes
- `research` - Research and investigation tasks

For more details, see [MCP Tools Documentation](docs/user-guide/mcp-tools.md#gorev_template_olustur).

---

<div align="center">

Made with ❤️ by [msenol](https://github.com/msenol/gorev/graphs/contributors)

📚 *Documentation enhanced by Claude (Anthropic) - Your AI pair programming assistant*

**[⬆ Back to Top](#-gorev)**

</div><|MERGE_RESOLUTION|>--- conflicted
+++ resolved
@@ -2,17 +2,11 @@
 
 <div align="center">
 
-<<<<<<< HEAD
-**Last Updated:** October 6, 2025 | **Version:** v0.17.0
-=======
 > ⚠️ **WARNING: HEAVY DEVELOPMENT** ⚠️
 >
 > This project is currently under **active development**. Breaking changes, API modifications, and feature updates may occur frequently. Use with caution in production environments.
 >
 > **Last Updated:** November 28, 2025 | **Version:** v0.17.0
-
-
->>>>>>> 1f1a9983
 
 [🇺🇸 English](README.md) | [🇹🇷 Türkçe](README.tr.md)
 
