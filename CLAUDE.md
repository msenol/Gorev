--- conflicted
+++ resolved
@@ -1,369 +1,365 @@
-# CLAUDE.md
-
-This file provides essential guidance to AI assistants using MCP (Model Context Protocol) when working with code in this repository. Compatible with Claude Code, VS Code with MCP extension, Windsurf, Cursor, and other MCP-enabled editors.
-
-**Last Updated:** November 28, 2025 | **Version:** v0.17.0
-
-[🇺🇸 English](CLAUDE.en.md) | [🇹🇷 Türkçe](CLAUDE.md)
-
-## 🚀 Recent Major Update
-
-**v0.17.0 - English Field Names Migration (October 11, 2025)** ⚠️ **BREAKING CHANGES**
-
-- **Database Schema**: All column names migrated from Turkish to English (automatic migration 000011)
-- **Go Backend**: 55+ files updated - all struct JSON tags now use English field names
-- **TypeScript Frontend**: 20 files updated - API types and components use English fields
-- **VS Code Extension**: Server auto-start improvements - reliable health checks, comprehensive error handling, 60s timeout
-- **Template Placeholders**: `{{baslik}}` → `{{title}}`, `{{aciklama}}` → `{{description}}`
-- **Backward Compatibility**: Domain terms (`gorevler`, `projeler`) remain Turkish
-- See `docs/MIGRATION_GUIDE_v0.17.md` for upgrade instructions
-
-<<<<<<< HEAD
-**Previous (v0.17.0 - October 6, 2025):**
-=======
-**Recent Updates (November 28, 2025):**
-
-- **Critical Bug Fixes - Workspace Isolation**: Fixed workspace_id not being set on task creation
-  - Template-based task creation now properly assigns workspace_id via injected parameters
-  - Subtask creation now includes workspace_id from parent task
-  - Project creation now stores workspace_id in database SQL INSERT
-  - Files: `internal/gorev/is_yonetici.go`, `internal/gorev/template_yonetici.go`, `internal/gorev/veri_yonetici.go`
-
-- **API Field Mapping Fix**: Fixed English→Turkish field mapping for v0.17.0 API
-  - Added `mapApiTaskToTask()` function in VS Code API client
-  - All task operations properly map: title→baslik, description→aciklama, status→durum, priority→oncelik
-  - Fixed getTasks(), getTask(), createTaskFromTemplate(), updateTask(), createSubtask()
-  - File: `gorev-vscode/src/api/client.ts`
-
-- **Heavy Development Warnings**: Added prominent warnings across all platforms
-  - Warning banners added to README.md, README.tr.md, and public website https://gorev.work
-  - Animated warning banner in embedded web UI with pulse effect
-  - Clear messaging about active development and potential breaking changes
-
-**Previous (v0.17.0 - November 22, 2025):**
-
-- **Multilingual Template Support** - Templates now support multiple languages (TR/EN)
-  - Database schema extended with `language_code` and `base_template_id` fields (migration 000012)
-  - Template pairs created for common templates (bug, feature) in Turkish and English
-  - Language-aware template selection based on `GOREV_LANG` environment variable
-  - Files: `internal/gorev/template_yonetici.go`, `internal/veri/migrations/000012_add_template_multilang.*.sql`
-
-- **i18n Phase 3 Complete** - Context-aware language propagation system
-  - Environment variable `GOREV_LANG` now properly propagates through all layers (CLI, MCP, API)
-  - Per-request language selection for MCP handlers with fallback hierarchy
-  - Files: `internal/i18n/manager.go`, `internal/i18n/helpers.go`, `internal/mcp/handlers.go`
-
-- **VS Code Extension: Rule 15 Compliance Achieved**
-  - Eliminated all 242 ESLint warnings → 0 warnings (100% clean)
-  - Maintained 100% test pass rate (104/104 tests)
-  - Files: 13 files refactored including `ui/taskDetailPanel.ts`, `providers/*.ts`, `commands/*.ts`
-
-**Previous (v0.16.3 - October 6, 2025):**
->>>>>>> 1f1a9983
-
-- MCP Tool Parameter Transformation Fixes, Bulk Operations, VS Code Dependency Counters
-
-## 📋 Project Overview
-
-**Gorev** is a three-module task management project with MCP (Model Context Protocol) integration:
-
-1. **gorev-mcpserver**: Core MCP server (Go) - Task management for AI assistants
-   - Includes embedded Web UI (React + TypeScript) 🌐
-   - REST API server (Fiber framework)
-   - Automatically available at http://localhost:5082
-2. **gorev-vscode**: Optional VS Code extension - Rich visual interface
-3. **gorev-web**: React + TypeScript source code (for development only)
-
-**Core Features**: 24 optimized MCP tools (unified from 45), unlimited subtask hierarchy, task dependencies, template system, data export/import, IDE extension management, file watching, bilingual support (TR/EN), AI context management, enhanced NLP processing, advanced search & filtering, fuzzy matching, filter profiles.
-
-## 🏗️ Architecture
-
-**Core Layers**:
-
-- `cmd/gorev/` - Entry point, CLI commands, daemon management
-- `internal/mcp/` - MCP protocol layer (handlers, tools, helpers)
-- `internal/api/` - REST API server (Fiber), embedded Web UI
-- `internal/gorev/` - Business logic, data access (SQLite)
-- `internal/daemon/` - Lock file, health checks, process management
-- `internal/websocket/` - Real-time update broadcasts
-- `internal/i18n/` - Internationalization (TR/EN)
-- `gorev-npm/` - NPM package with auto-download
-- `gorev-web/` - React + TypeScript UI source (embedded in binary)
-
-### 🔌 Daemon Architecture (v0.16.0+)
-
-Gorev runs as a **background daemon process** with multi-client support:
-
-- **Lock File Mechanism**: `~/.gorev-daemon/.lock` ensures single instance, provides service discovery
-- **Multi-Client MCP Proxy**: Multiple AI assistants (Claude, Windsurf, Cursor) can connect simultaneously
-- **REST API Server**: 23 endpoints for VS Code extension (Fiber framework, port 5082)
-- **WebSocket Server**: Real-time task update broadcasts (experimental)
-- **VS Code Auto-Start**: Extension automatically detects and starts daemon
-- **Workspace Isolation**: SHA256-based workspace IDs for multi-project support
-
-**Key Files:**
-
-- `cmd/gorev/daemon.go` - Daemon lifecycle management
-- `cmd/gorev/mcp_proxy.go` - Multi-client MCP routing
-- `internal/daemon/lockfile.go` - Single instance enforcement
-- `internal/api/mcp_bridge.go` - MCP-to-REST API bridge
-
-See [Daemon Architecture Documentation](docs/architecture/daemon-architecture.md) for detailed technical specifications.
-
-## 🔧 Development Commands
-
-### Build & Run
-
-```bash
-# Build Process (Important: Web UI is built first, then embedded in Go binary)
-cd gorev-mcpserver
-make build                             # Builds Web UI first, then Go binary
-make build-all                         # Cross-platform builds (Linux/macOS/Windows)
-
-# Run server
-./gorev serve                          # Normal mode
-./gorev serve --debug                  # Debug mode with verbose logging
-./gorev serve --port 5082              # Custom port
-./gorev daemon --detach                # Start daemon in background (recommended for MCP)
-```
-
-### Testing
-
-```bash
-# Run all tests
-make test                              # Root: runs both server and extension tests
-cd gorev-mcpserver && make test        # Server tests only (~71% coverage)
-cd gorev-vscode && npm test            # Extension tests (100% coverage)
-
-# Specific test commands
-cd gorev-mcpserver
-go test -v ./internal/mcp/             # Test specific package
-go test -v -run TestGorevOlustur ./... # Run single test by name
-go test -v -race ./...                 # Race condition detection
-make test-coverage                     # Generate coverage report (coverage.html)
-
-# VS Code Extension Testing
-cd gorev-vscode
-npm test                               # Run extension tests
-npm run test:coverage                  # Extension test coverage
-```
-
-### Web UI Development
-
-```bash
-# Develop Web UI independently (gorev-web)
-cd gorev-web
-npm install                            # Install dependencies
-npm run dev                            # Start Vite dev server (port 5173)
-npm run build                          # Build production bundle
-npm run preview                        # Preview production build
-
-# Note: Web UI is automatically embedded in Go binary via build-web target
-# The production build goes to gorev-mcpserver/binaries/web-ui/
-```
-
-### VS Code Extension Development
-
-```bash
-cd gorev-vscode
-npm install                            # Install dependencies
-npm run compile                        # Compile TypeScript
-npm run watch                          # Watch mode (for development)
-
-# Testing in VS Code
-# 1. Open gorev-vscode folder in VS Code
-# 2. Press F5 (Run > Start Debugging)
-# 3. Test in Extension Development Host window
-```
-
-### Database
-
-```bash
-./gorev init                           # Initialize workspace database (.gorev/gorev.db)
-# Migrations run automatically on first init
-# Migration files: gorev-mcpserver/internal/veri/migrations/*.sql
-```
-
-### Debugging & Development
-
-```bash
-# Daemon management
-./gorev daemon --detach                # Start daemon in background
-./gorev daemon-status                  # Check daemon status
-./gorev daemon-stop                    # Stop running daemon
-curl http://localhost:5082/api/health  # Health check endpoint
-
-# Clean build artifacts
-make clean                             # Root level: cleans both modules
-cd gorev-mcpserver && make clean       # Server only
-cd gorev-vscode && rm -rf out/         # Extension only
-```
-
-## 🛠️ MCP Tools Summary
-
-**24 Optimized MCP Tools** (reduced from 45 via unification):
-
-- **Core Tools (11)**: Task CRUD (5), Templates (2), Projects (3), Dependencies (1)
-- **Unified Tools (8)**: Active Project, Hierarchy, Bulk Ops, Filter Profiles, File Watch, IDE Management, AI Context, Search
-- **Special Tools (5)**: Summary, Export, Import, AI Suggestions, Intelligent Create
-
-> **Template Aliases**: `bug`, `feature`, `research`, `refactor`, `test`, `doc`
-
-## 🗄️ Database Schema
-
-**12 tables + 1 view**: gorevler (tasks), projeler, baglantilar (dependencies), etiketler, gorev_templateleri, ai_interactions, ai_context, aktif_proje, gorevler_fts (full-text search), filter_profiles, search_history, gorev_hiyerarsi (VIEW)
-
-## 📝 Code Style
-
-- **Domain Language**: Turkish terms for domain concepts (gorev=task, proje=project)
-- **Technical Terms**: English for technical concepts and comments
-- **Error Handling**: Always return explicit errors, use `mcp.NewToolResultError()`
-- **Go Idioms**: Follow Go conventions, prefer composition over inheritance
-- **i18n**: Use `i18n.T("key", templateData)` for user-facing strings
-
-## 🗂️ Quick File Reference
-
-**Need to modify...**
-
-- **MCP Tools**: `internal/mcp/handlers.go` + register in `tool_registry.go`
-- **Business Logic**: `internal/gorev/is_yonetici.go`
-- **Database Access**: `internal/veri/veri_yonetici.go`
-- **Database Schema**: `internal/veri/migrations/*.sql` (add new migration)
-- **REST API Endpoints**: `internal/api/handlers.go` (23 endpoints)
-- **i18n Strings**: `locales/en.toml`, `locales/tr.toml`
-- **CLI Commands**: `cmd/gorev/*.go` (daemon.go, serve.go, etc.)
-- **Daemon Logic**: `cmd/gorev/daemon.go`, `internal/daemon/lockfile.go`
-- **VS Code Extension**: `gorev-vscode/src/extension.ts`
-- **Extension TreeView**: `gorev-vscode/src/providers/*.ts`
-- **Web UI Components**: `gorev-web/src/components/*.tsx`
-- **Web UI API Client**: `gorev-web/src/api/client.ts`
-
-## 🧪 Testing Strategy
-
-Centralized test infrastructure with ~71% server coverage (goal: 80%+), 100% extension coverage. Unit tests for business logic, integration tests for MCP handlers, performance testing for concurrent access.
-
-## 🔄 Adding New MCP Tools
-
-1. Add handler method to `internal/mcp/handlers.go`
-2. Register tool in `RegisterTools()` with proper schema
-3. Add integration tests in `test/integration_test.go`
-4. Update `docs/MCP_TOOLS_REFERENCE.md` with tool documentation
-
-## 🌍 Language Support
-
-**Environment Setup:**
-
-```bash
-export GOREV_LANG=en     # English
-export GOREV_LANG=tr     # Turkish (default)
-```
-
-**CLI Usage:**
-
-```bash
-# Daemon mode (recommended for MCP usage)
-gorev daemon --detach --lang=en    # English interface
-gorev daemon --detach --lang=tr    # Turkish interface
-
-# Direct server mode (for development/debugging)
-gorev serve --lang=en    # English interface
-gorev serve --lang=tr    # Turkish interface
-```
-
-
-## 🚨 Rule 15: Comprehensive Problem-Solving & Zero Technical Debt
-
-**ZERO TOLERANCE for shortcuts, workarounds, or temporary fixes**
-
-### Core Principles
-
-1. **NO Workarounds**: Every problem requires root cause analysis and proper solution
-2. **NO Code Duplication**: DRY (Don't Repeat Yourself) principle is absolute
-3. **NO Technical Debt**: "Şimdilik böyle kalsın" approach is FORBIDDEN
-4. **NO Quick Fixes**: Every solution must be production-ready
-5. **NO Disabled Tests/Lints**: Fix test and lint errors instead of bypassing them
-
-### Implementation Rules
-
-- ❌ `"temporary"`, `"workaround"`, `"quick fix"`, `"hotfix"`, `"band-aid"`
-- ❌ `@ts-ignore`, `@ts-expect-error`, `eslint-disable`, `//nolint`
-- ❌ Hardcoded values "for speed"
-- ❌ Copy-paste solutions
-- ✅ Root cause analysis
-- ✅ Proper abstraction and reusability
-- ✅ Comprehensive testing
-- ✅ Clean, maintainable code
-
-### For Gorev Project Specifically
-
-- **Template Enforcement**: All tasks MUST use templates (v0.10.0+)
-- **Domain Terms**: Turkish domain terminology must be preserved
-- **i18n Compliance**: Use `i18n.T()` for all user-facing strings
-- **Test Coverage**: Maintain ~71% server (goal: 80%+), 100% extension
-- **Atomic Tasks**: Even atomic tasks must be comprehensive
-
-### Quality Checklist
-
-- [ ] Root cause identified and addressed
-- [ ] No temporary workarounds introduced
-- [ ] DRY principle followed (no duplication)
-- [ ] All tests passing without disabling
-- [ ] Proper error handling with context
-- [ ] i18n keys used for user messages
-
-## 🚨 Pre-Commit Checklist
-
-**Before committing, ALWAYS run these commands in order:**
-
-```bash
-# 1. Format code
-make fmt                               # Formats both Go and TypeScript
-
-# 2. Update dependencies (if go.mod or package.json changed)
-make deps
-
-# 3. Run linters
-make lint                              # Both Go (golangci-lint) and TS linters
-go vet ./...                           # Additional Go static analysis
-
-# 4. Run all tests (MUST pass 100%)
-make test                              # Both server and extension tests
-
-# 5. If tests pass, commit
-git add .
-git commit -m "feat: your message"
-```
-
-**NEVER commit:**
-
-- Database files: `*.db`, `*.db-shm`, `*.db-wal`
-- Log files: `*.log`
-- Binary files: `gorev`, `gorev.exe`, `gorev-linux`, `gorev-darwin`, `gorev-windows`
-- Build artifacts: `node_modules/`, `out/`, `dist/`, `coverage.out`, `coverage.html`
-- Lock files: `~/.gorev-daemon/.lock`
-- Temporary files: `.DS_Store`, `Thumbs.db`
-
-**Development Standards:**
-
-1. **Template Usage**: Mandatory since v0.10.0, use `templateden_gorev_olustur` tool
-2. **Turkish Domain**: Keep domain concepts in Turkish (gorev, proje, durum), technical terms in English
-3. **Error Context**: Always wrap errors with context: `fmt.Errorf("context: %w", err)`
-4. **i18n Strings**: Use `i18n.T("key", templateData)` for all user-facing messages
-5. **Rule 15 Compliance**: NO workarounds, NO technical debt, NO quick fixes
-6. **Test Coverage**: All new code must have tests (maintain ~71% server, 100% extension)
-
-**Commit Message Format:**
-
-```
-<type>(<scope>): <subject>
-
-Examples:
-feat(mcp): add new search filter tool
-fix(api): resolve race condition in workspace manager
-docs(readme): update installation instructions
-test(handlers): add edge case tests for bulk operations
-```
-
----
-
-> 💡 **Token Optimization**: Detailed information moved to `docs/` folder. This file contains only essential guidance for daily development work.
+# CLAUDE.md
+
+This file provides essential guidance to AI assistants using MCP (Model Context Protocol) when working with code in this repository. Compatible with Claude Code, VS Code with MCP extension, Windsurf, Cursor, and other MCP-enabled editors.
+
+**Last Updated:** November 28, 2025 | **Version:** v0.17.0
+
+[🇺🇸 English](CLAUDE.en.md) | [🇹🇷 Türkçe](CLAUDE.md)
+
+## 🚀 Recent Major Update
+
+**v0.17.0 - English Field Names Migration (October 11, 2025)** ⚠️ **BREAKING CHANGES**
+
+- **Database Schema**: All column names migrated from Turkish to English (automatic migration 000011)
+- **Go Backend**: 55+ files updated - all struct JSON tags now use English field names
+- **TypeScript Frontend**: 20 files updated - API types and components use English fields
+- **VS Code Extension**: Server auto-start improvements - reliable health checks, comprehensive error handling, 60s timeout
+- **Template Placeholders**: `{{baslik}}` → `{{title}}`, `{{aciklama}}` → `{{description}}`
+- **Backward Compatibility**: Domain terms (`gorevler`, `projeler`) remain Turkish
+- See `docs/MIGRATION_GUIDE_v0.17.md` for upgrade instructions
+
+**Recent Updates (November 28, 2025):**
+
+- **Critical Bug Fixes - Workspace Isolation**: Fixed workspace_id not being set on task creation
+  - Template-based task creation now properly assigns workspace_id via injected parameters
+  - Subtask creation now includes workspace_id from parent task
+  - Project creation now stores workspace_id in database SQL INSERT
+  - Files: `internal/gorev/is_yonetici.go`, `internal/gorev/template_yonetici.go`, `internal/gorev/veri_yonetici.go`
+
+- **API Field Mapping Fix**: Fixed English→Turkish field mapping for v0.17.0 API
+  - Added `mapApiTaskToTask()` function in VS Code API client
+  - All task operations properly map: title→baslik, description→aciklama, status→durum, priority→oncelik
+  - Fixed getTasks(), getTask(), createTaskFromTemplate(), updateTask(), createSubtask()
+  - File: `gorev-vscode/src/api/client.ts`
+
+- **Heavy Development Warnings**: Added prominent warnings across all platforms
+  - Warning banners added to README.md, README.tr.md, and public website https://gorev.work
+  - Animated warning banner in embedded web UI with pulse effect
+  - Clear messaging about active development and potential breaking changes
+
+**Previous (v0.17.0 - November 22, 2025):**
+
+- **Multilingual Template Support** - Templates now support multiple languages (TR/EN)
+  - Database schema extended with `language_code` and `base_template_id` fields (migration 000012)
+  - Template pairs created for common templates (bug, feature) in Turkish and English
+  - Language-aware template selection based on `GOREV_LANG` environment variable
+  - Files: `internal/gorev/template_yonetici.go`, `internal/veri/migrations/000012_add_template_multilang.*.sql`
+
+- **i18n Phase 3 Complete** - Context-aware language propagation system
+  - Environment variable `GOREV_LANG` now properly propagates through all layers (CLI, MCP, API)
+  - Per-request language selection for MCP handlers with fallback hierarchy
+  - Files: `internal/i18n/manager.go`, `internal/i18n/helpers.go`, `internal/mcp/handlers.go`
+
+- **VS Code Extension: Rule 15 Compliance Achieved**
+  - Eliminated all 242 ESLint warnings → 0 warnings (100% clean)
+  - Maintained 100% test pass rate (104/104 tests)
+  - Files: 13 files refactored including `ui/taskDetailPanel.ts`, `providers/*.ts`, `commands/*.ts`
+
+**Previous (v0.16.3 - October 6, 2025):**
+
+- MCP Tool Parameter Transformation Fixes, Bulk Operations, VS Code Dependency Counters
+
+## 📋 Project Overview
+
+**Gorev** is a three-module task management project with MCP (Model Context Protocol) integration:
+
+1. **gorev-mcpserver**: Core MCP server (Go) - Task management for AI assistants
+   - Includes embedded Web UI (React + TypeScript) 🌐
+   - REST API server (Fiber framework)
+   - Automatically available at http://localhost:5082
+2. **gorev-vscode**: Optional VS Code extension - Rich visual interface
+3. **gorev-web**: React + TypeScript source code (for development only)
+
+**Core Features**: 24 optimized MCP tools (unified from 45), unlimited subtask hierarchy, task dependencies, template system, data export/import, IDE extension management, file watching, bilingual support (TR/EN), AI context management, enhanced NLP processing, advanced search & filtering, fuzzy matching, filter profiles.
+
+## 🏗️ Architecture
+
+**Core Layers**:
+
+- `cmd/gorev/` - Entry point, CLI commands, daemon management
+- `internal/mcp/` - MCP protocol layer (handlers, tools, helpers)
+- `internal/api/` - REST API server (Fiber), embedded Web UI
+- `internal/gorev/` - Business logic, data access (SQLite)
+- `internal/daemon/` - Lock file, health checks, process management
+- `internal/websocket/` - Real-time update broadcasts
+- `internal/i18n/` - Internationalization (TR/EN)
+- `gorev-npm/` - NPM package with auto-download
+- `gorev-web/` - React + TypeScript UI source (embedded in binary)
+
+### 🔌 Daemon Architecture (v0.16.0+)
+
+Gorev runs as a **background daemon process** with multi-client support:
+
+- **Lock File Mechanism**: `~/.gorev-daemon/.lock` ensures single instance, provides service discovery
+- **Multi-Client MCP Proxy**: Multiple AI assistants (Claude, Windsurf, Cursor) can connect simultaneously
+- **REST API Server**: 23 endpoints for VS Code extension (Fiber framework, port 5082)
+- **WebSocket Server**: Real-time task update broadcasts (experimental)
+- **VS Code Auto-Start**: Extension automatically detects and starts daemon
+- **Workspace Isolation**: SHA256-based workspace IDs for multi-project support
+
+**Key Files:**
+
+- `cmd/gorev/daemon.go` - Daemon lifecycle management
+- `cmd/gorev/mcp_proxy.go` - Multi-client MCP routing
+- `internal/daemon/lockfile.go` - Single instance enforcement
+- `internal/api/mcp_bridge.go` - MCP-to-REST API bridge
+
+See [Daemon Architecture Documentation](docs/architecture/daemon-architecture.md) for detailed technical specifications.
+
+## 🔧 Development Commands
+
+### Build & Run
+
+```bash
+# Build Process (Important: Web UI is built first, then embedded in Go binary)
+cd gorev-mcpserver
+make build                             # Builds Web UI first, then Go binary
+make build-all                         # Cross-platform builds (Linux/macOS/Windows)
+
+# Run server
+./gorev serve                          # Normal mode
+./gorev serve --debug                  # Debug mode with verbose logging
+./gorev serve --port 5082              # Custom port
+./gorev daemon --detach                # Start daemon in background (recommended for MCP)
+```
+
+### Testing
+
+```bash
+# Run all tests
+make test                              # Root: runs both server and extension tests
+cd gorev-mcpserver && make test        # Server tests only (~71% coverage)
+cd gorev-vscode && npm test            # Extension tests (100% coverage)
+
+# Specific test commands
+cd gorev-mcpserver
+go test -v ./internal/mcp/             # Test specific package
+go test -v -run TestGorevOlustur ./... # Run single test by name
+go test -v -race ./...                 # Race condition detection
+make test-coverage                     # Generate coverage report (coverage.html)
+
+# VS Code Extension Testing
+cd gorev-vscode
+npm test                               # Run extension tests
+npm run test:coverage                  # Extension test coverage
+```
+
+### Web UI Development
+
+```bash
+# Develop Web UI independently (gorev-web)
+cd gorev-web
+npm install                            # Install dependencies
+npm run dev                            # Start Vite dev server (port 5173)
+npm run build                          # Build production bundle
+npm run preview                        # Preview production build
+
+# Note: Web UI is automatically embedded in Go binary via build-web target
+# The production build goes to gorev-mcpserver/binaries/web-ui/
+```
+
+### VS Code Extension Development
+
+```bash
+cd gorev-vscode
+npm install                            # Install dependencies
+npm run compile                        # Compile TypeScript
+npm run watch                          # Watch mode (for development)
+
+# Testing in VS Code
+# 1. Open gorev-vscode folder in VS Code
+# 2. Press F5 (Run > Start Debugging)
+# 3. Test in Extension Development Host window
+```
+
+### Database
+
+```bash
+./gorev init                           # Initialize workspace database (.gorev/gorev.db)
+# Migrations run automatically on first init
+# Migration files: gorev-mcpserver/internal/veri/migrations/*.sql
+```
+
+### Debugging & Development
+
+```bash
+# Daemon management
+./gorev daemon --detach                # Start daemon in background
+./gorev daemon-status                  # Check daemon status
+./gorev daemon-stop                    # Stop running daemon
+curl http://localhost:5082/api/health  # Health check endpoint
+
+# Clean build artifacts
+make clean                             # Root level: cleans both modules
+cd gorev-mcpserver && make clean       # Server only
+cd gorev-vscode && rm -rf out/         # Extension only
+```
+
+## 🛠️ MCP Tools Summary
+
+**24 Optimized MCP Tools** (reduced from 45 via unification):
+
+- **Core Tools (11)**: Task CRUD (5), Templates (2), Projects (3), Dependencies (1)
+- **Unified Tools (8)**: Active Project, Hierarchy, Bulk Ops, Filter Profiles, File Watch, IDE Management, AI Context, Search
+- **Special Tools (5)**: Summary, Export, Import, AI Suggestions, Intelligent Create
+
+> **Template Aliases**: `bug`, `feature`, `research`, `refactor`, `test`, `doc`
+
+## 🗄️ Database Schema
+
+**12 tables + 1 view**: gorevler (tasks), projeler, baglantilar (dependencies), etiketler, gorev_templateleri, ai_interactions, ai_context, aktif_proje, gorevler_fts (full-text search), filter_profiles, search_history, gorev_hiyerarsi (VIEW)
+
+## 📝 Code Style
+
+- **Domain Language**: Turkish terms for domain concepts (gorev=task, proje=project)
+- **Technical Terms**: English for technical concepts and comments
+- **Error Handling**: Always return explicit errors, use `mcp.NewToolResultError()`
+- **Go Idioms**: Follow Go conventions, prefer composition over inheritance
+- **i18n**: Use `i18n.T("key", templateData)` for user-facing strings
+
+## 🗂️ Quick File Reference
+
+**Need to modify...**
+
+- **MCP Tools**: `internal/mcp/handlers.go` + register in `tool_registry.go`
+- **Business Logic**: `internal/gorev/is_yonetici.go`
+- **Database Access**: `internal/veri/veri_yonetici.go`
+- **Database Schema**: `internal/veri/migrations/*.sql` (add new migration)
+- **REST API Endpoints**: `internal/api/handlers.go` (23 endpoints)
+- **i18n Strings**: `locales/en.toml`, `locales/tr.toml`
+- **CLI Commands**: `cmd/gorev/*.go` (daemon.go, serve.go, etc.)
+- **Daemon Logic**: `cmd/gorev/daemon.go`, `internal/daemon/lockfile.go`
+- **VS Code Extension**: `gorev-vscode/src/extension.ts`
+- **Extension TreeView**: `gorev-vscode/src/providers/*.ts`
+- **Web UI Components**: `gorev-web/src/components/*.tsx`
+- **Web UI API Client**: `gorev-web/src/api/client.ts`
+
+## 🧪 Testing Strategy
+
+Centralized test infrastructure with ~71% server coverage (goal: 80%+), 100% extension coverage. Unit tests for business logic, integration tests for MCP handlers, performance testing for concurrent access.
+
+## 🔄 Adding New MCP Tools
+
+1. Add handler method to `internal/mcp/handlers.go`
+2. Register tool in `RegisterTools()` with proper schema
+3. Add integration tests in `test/integration_test.go`
+4. Update `docs/MCP_TOOLS_REFERENCE.md` with tool documentation
+
+## 🌍 Language Support
+
+**Environment Setup:**
+
+```bash
+export GOREV_LANG=en     # English
+export GOREV_LANG=tr     # Turkish (default)
+```
+
+**CLI Usage:**
+
+```bash
+# Daemon mode (recommended for MCP usage)
+gorev daemon --detach --lang=en    # English interface
+gorev daemon --detach --lang=tr    # Turkish interface
+
+# Direct server mode (for development/debugging)
+gorev serve --lang=en    # English interface
+gorev serve --lang=tr    # Turkish interface
+```
+
+
+## 🚨 Rule 15: Comprehensive Problem-Solving & Zero Technical Debt
+
+**ZERO TOLERANCE for shortcuts, workarounds, or temporary fixes**
+
+### Core Principles
+
+1. **NO Workarounds**: Every problem requires root cause analysis and proper solution
+2. **NO Code Duplication**: DRY (Don't Repeat Yourself) principle is absolute
+3. **NO Technical Debt**: "Şimdilik böyle kalsın" approach is FORBIDDEN
+4. **NO Quick Fixes**: Every solution must be production-ready
+5. **NO Disabled Tests/Lints**: Fix test and lint errors instead of bypassing them
+
+### Implementation Rules
+
+- ❌ `"temporary"`, `"workaround"`, `"quick fix"`, `"hotfix"`, `"band-aid"`
+- ❌ `@ts-ignore`, `@ts-expect-error`, `eslint-disable`, `//nolint`
+- ❌ Hardcoded values "for speed"
+- ❌ Copy-paste solutions
+- ✅ Root cause analysis
+- ✅ Proper abstraction and reusability
+- ✅ Comprehensive testing
+- ✅ Clean, maintainable code
+
+### For Gorev Project Specifically
+
+- **Template Enforcement**: All tasks MUST use templates (v0.10.0+)
+- **Domain Terms**: Turkish domain terminology must be preserved
+- **i18n Compliance**: Use `i18n.T()` for all user-facing strings
+- **Test Coverage**: Maintain ~71% server (goal: 80%+), 100% extension
+- **Atomic Tasks**: Even atomic tasks must be comprehensive
+
+### Quality Checklist
+
+- [ ] Root cause identified and addressed
+- [ ] No temporary workarounds introduced
+- [ ] DRY principle followed (no duplication)
+- [ ] All tests passing without disabling
+- [ ] Proper error handling with context
+- [ ] i18n keys used for user messages
+
+## 🚨 Pre-Commit Checklist
+
+**Before committing, ALWAYS run these commands in order:**
+
+```bash
+# 1. Format code
+make fmt                               # Formats both Go and TypeScript
+
+# 2. Update dependencies (if go.mod or package.json changed)
+make deps
+
+# 3. Run linters
+make lint                              # Both Go (golangci-lint) and TS linters
+go vet ./...                           # Additional Go static analysis
+
+# 4. Run all tests (MUST pass 100%)
+make test                              # Both server and extension tests
+
+# 5. If tests pass, commit
+git add .
+git commit -m "feat: your message"
+```
+
+**NEVER commit:**
+
+- Database files: `*.db`, `*.db-shm`, `*.db-wal`
+- Log files: `*.log`
+- Binary files: `gorev`, `gorev.exe`, `gorev-linux`, `gorev-darwin`, `gorev-windows`
+- Build artifacts: `node_modules/`, `out/`, `dist/`, `coverage.out`, `coverage.html`
+- Lock files: `~/.gorev-daemon/.lock`
+- Temporary files: `.DS_Store`, `Thumbs.db`
+
+**Development Standards:**
+
+1. **Template Usage**: Mandatory since v0.10.0, use `templateden_gorev_olustur` tool
+2. **Turkish Domain**: Keep domain concepts in Turkish (gorev, proje, durum), technical terms in English
+3. **Error Context**: Always wrap errors with context: `fmt.Errorf("context: %w", err)`
+4. **i18n Strings**: Use `i18n.T("key", templateData)` for all user-facing messages
+5. **Rule 15 Compliance**: NO workarounds, NO technical debt, NO quick fixes
+6. **Test Coverage**: All new code must have tests (maintain ~71% server, 100% extension)
+
+**Commit Message Format:**
+
+```
+<type>(<scope>): <subject>
+
+Examples:
+feat(mcp): add new search filter tool
+fix(api): resolve race condition in workspace manager
+docs(readme): update installation instructions
+test(handlers): add edge case tests for bulk operations
+```
+
+---
+
+> 💡 **Token Optimization**: Detailed information moved to `docs/` folder. This file contains only essential guidance for daily development work.